syntax = "proto3";

package zoekt.webserver.v1;

import "google/protobuf/duration.proto";
import "google/protobuf/timestamp.proto";
import "zoekt/webserver/v1/query.proto";

option go_package = "github.com/xvandish/zoekt/grpc/protos/zoekt/webserver/v1";

service WebserverService {
  rpc Search(SearchRequest) returns (SearchResponse) {}

  rpc StreamSearch(StreamSearchRequest) returns (stream StreamSearchResponse) {}

  // List lists repositories. The query `q` can only contain
  // query.Repo atoms.
  rpc List(ListRequest) returns (ListResponse) {}
}

message SearchRequest {
  Q query = 1;
  SearchOptions opts = 2;
}

message SearchResponse {
  reserved 4, 5;
  reserved "repo_urls", "line_fragments";

  Stats stats = 1;
  Progress progress = 2;

  repeated FileMatch files = 3;
}

message StreamSearchRequest {
  reserved 1 to 2;
  SearchRequest request = 3;
}

message StreamSearchResponse {
  reserved 1 to 5;
  SearchResponse response_chunk = 6;
}

message SearchOptions {
  // Return an upper-bound estimate of eligible documents in
  // stats.ShardFilesConsidered.
  bool estimate_doc_count = 1;

  // Return the whole file.
  bool whole = 2;

  // Maximum number of matches: skip all processing an index
  // shard after we found this many non-overlapping matches.
  int64 shard_max_match_count = 3;

  // Maximum number of matches: stop looking for more matches
  // once we have this many matches across shards.
  int64 total_max_match_count = 4;

  // Maximum number of matches: skip processing documents for a repository in
  // a shard once we have found ShardRepoMaxMatchCount.
  //
  // A compound shard may contain multiple repositories. This will most often
  // be set to 1 to find all repositories containing a result.
  int64 shard_repo_max_match_count = 5;

  // Abort the search after this much time has passed.
  google.protobuf.Duration max_wall_time = 6;

  // FlushWallTime if non-zero will stop streaming behaviour at first and
  // instead will collate and sort results. At FlushWallTime the results will
  // be sent and then the behaviour will revert to the normal streaming.
  google.protobuf.Duration flush_wall_time = 7;

  // Truncates the number of documents (i.e. files) after collating and
  // sorting the results.
  int64 max_doc_display_count = 8;

  // Truncates the number of matchs after collating and sorting the results.
  int64 max_match_display_count = 16;

  // If set to a number greater than zero then up to this many number
  // of context lines will be added before and after each matched line.
  // Note that the included context lines might contain matches and
  // it's up to the consumer of the result to remove those lines.
  int64 num_context_lines = 9;

  // If true, ChunkMatches will be returned in each FileMatch rather than LineMatches
  // EXPERIMENTAL: the behavior of this flag may be changed in future versions.
  bool chunk_matches = 10;

  // EXPERIMENTAL. If true, document ranks are used as additional input for
  // sorting matches.
  bool use_document_ranks = 11;

  // EXPERIMENTAL. When UseDocumentRanks is enabled, this can be optionally set to adjust
  // their weight in the file match score. If the value is <= 0.0, the default weight value
  // will be used. This option is temporary and is only exposed for testing/ tuning purposes.
  double document_ranks_weight = 12;

  // Trace turns on opentracing for this request if true and if the Jaeger address was provided as
  // a command-line flag
  bool trace = 13;

  // If set, the search results will contain debug information for scoring.
  bool debug_score = 14;

  // EXPERIMENTAL. If true, use text search scoring instead of the default scoring formula.
  // Currently, this treats each match in a file as a term and computes an approximation to BM25.
  // When enabled, all other scoring signals are ignored, including document ranks.
<<<<<<< HEAD
  bool use_keyword_scoring = 15;

  // If true, SearchResult.RepoURLs and SearchResults.LineFragments are not computed and are
  // excluded from results.
  // This is useful for deployments of zoekt for a single host, where you can create the
  // repoURL elsewhere is just from the repository name
  bool exclude_repo_urls_and_line_fragments = 17;


  // Replace HEAD with in fileMatch.Branches with Repository.HEADRevParsedName,
  // if it is not empty
  bool sawp_head_in_branches_with_rev_parsed_name = 18;
=======
  bool use_bm25_scoring = 15;
>>>>>>> 5ac92b1a
}

message ListRequest {
  Q query = 1;
  ListOptions opts = 2;
}

message ListOptions {
  reserved 16;

  enum RepoListField {
    reserved 2;

    REPO_LIST_FIELD_UNKNOWN_UNSPECIFIED = 0;
    REPO_LIST_FIELD_REPOS = 1;
    REPO_LIST_FIELD_REPOS_MAP = 3;
  }

  // Field decides which field to populate in RepoList response.
  RepoListField field = 1;
}

message ListResponse {
  reserved 5;

  // Returned when ListOptions.Field is RepoListFieldRepos.
  repeated RepoListEntry repos = 1;

  // ReposMap is set when ListOptions.Field is RepoListFieldReposMap.
  map<uint32, MinimalRepoListEntry> repos_map = 2;

  int64 crashes = 3;

  // Stats response to a List request.
  // This is the aggregate RepoStats of all repos matching the input query.
  RepoStats stats = 4;
}

message RepoListEntry {
  Repository repository = 1;
  IndexMetadata index_metadata = 2;
  RepoStats stats = 3;
}

message Repository {
  // Sourcegraph's repository ID
  uint32 id = 1;

  // The repository name
  string name = 2;

  // The repository URL.
  string url = 3;

  // The physical source where this repo came from, eg. full
  // path to the zip filename or git repository directory. This
  // will not be exposed in the UI, but can be used to detect
  // orphaned index shards.
  string source = 4;

  // The branches indexed in this repo.
  repeated RepositoryBranch branches = 5;

  // Nil if this is not the super project.
  map<string, Repository> sub_repo_map = 6;

  // URL template to link to the commit of a branch
  string commit_url_template = 7;

  // The repository URL for getting to a file.  Has access to
  // {{.Version}}, {{.Path}}
  string file_url_template = 8;

  // The URL fragment to add to a file URL for line numbers. has
  // access to {{.LineNumber}}. The fragment should include the
  // separator, generally '#' or ';'.
  string line_fragment_template = 9;

  // Perf optimization: priority is set when we load the shard. It corresponds to
  // the value of "priority" stored in RawConfig.
  double priority = 10;

  // All zoekt.* configuration settings.
  map<string, string> raw_config = 11;

  // Importance of the repository, bigger is more important
  uint32 rank = 12;

  // index_options is a hash of the options used to create the index for the
  // repo.
  string index_options = 13;

  // has_symbols is true if this repository has indexed ctags
  // output. Sourcegraph specific: This field is more appropriate for
  // IndexMetadata. However, we store it here since the Sourcegraph frontend
  // can read this structure but not IndexMetadata.
  bool has_symbols = 14;

  // tombstone is true if we are not allowed to search this repo.
  bool tombstone = 15;

  // latest_commit_date is the date of the latest commit among all indexed Branches.
  // The date might be time.Time's 0-value if the repository was last indexed
  // before this field was added.
  google.protobuf.Timestamp latest_commit_date = 16;

  // file_tombstones is a set of file paths that should be ignored across all branches
  // in this shard.
  repeated string file_tombstones = 17;
}

message IndexMetadata {
  int64 index_format_version = 1;
  int64 index_feature_version = 2;
  int64 index_min_reader_version = 3;
  google.protobuf.Timestamp index_time = 4;
  bool plain_ascii = 5;
  map<string, uint32> language_map = 6;
  string zoekt_version = 7;
  string id = 8;
}

message MinimalRepoListEntry {
  bool has_symbols = 1;
  repeated RepositoryBranch branches = 2;
  int64 index_time_unix = 3;
}

// RepositoryBranch describes an indexed branch, which is a name
// combined with a version.
message RepositoryBranch {
  string name = 1;
  string version = 2;
}

// RepoStats is a collection of statistics for a set of repositories.
message RepoStats {
  // repos is used for aggregrating the number of repositories.
  int64 repos = 1;

  // shards is the total number of search shards.
  int64 shards = 2;

  // documents holds the number of documents or files.
  int64 documents = 3;

  // index_bytes is the amount of RAM used for index overhead.
  int64 index_bytes = 4;

  // content_bytes is the amount of RAM used for raw content.
  int64 content_bytes = 5;

  // Sourcegraph specific stats below. These are not as efficient to calculate
  // as the above statistics. We experimentally measured about a 10% slower
  // shard load time. However, we find these values very useful to track and
  // computing them outside of load time introduces a lot of complexity.

  // new_lines_count is the number of newlines "\n" that appear in the zoekt
  // indexed documents. This is not exactly the same as line count, since it
  // will not include lines not terminated by "\n" (eg a file with no "\n", or
  // a final line without "\n"). Note: Zoekt deduplicates documents across
  // branches, so if a path has the same contents on multiple branches, there
  // is only one document for it. As such that document's newlines is only
  // counted once. See DefaultBranchNewLinesCount and AllBranchesNewLinesCount
  // for counts which do not deduplicate.
  uint64 new_lines_count = 6;

  // default_branch_new_lines_count is the number of newlines "\n" in the default
  // branch.
  uint64 default_branch_new_lines_count = 7;

  // other_branches_new_lines_count is the number of newlines "\n" in all branches
  // except the default branch.
  uint64 other_branches_new_lines_count = 8;
}

message Stats {
  // Amount of I/O for reading contents.
  int64 content_bytes_loaded = 1;

  // Amount of I/O for reading from index.
  int64 index_bytes_loaded = 2;

  // Number of search shards that had a crash.
  int64 crashes = 3;

  // Wall clock time for this search
  google.protobuf.Duration duration = 4;

  // Number of files containing a match.
  int64 file_count = 5;

  // Number of files in shards that we considered.
  int64 shard_files_considered = 6;

  // Files that we evaluated. Equivalent to files for which all
  // atom matches (including negations) evaluated to true.
  int64 files_considered = 7;

  // Files for which we loaded file content to verify substring matches
  int64 files_loaded = 8;

  // Candidate files whose contents weren't examined because we
  // gathered enough matches.
  int64 files_skipped = 9;

  // Shards that we scanned to find matches.
  int64 shards_scanned = 10;

  // Shards that we did not process because a query was canceled.
  int64 shards_skipped = 11;

  // Shards that we did not process because the query was rejected by the
  // ngram filter indicating it had no matches.
  int64 shards_skipped_filter = 12;

  // Number of non-overlapping matches
  int64 match_count = 13;

  // Number of candidate matches as a result of searching ngrams.
  int64 ngram_matches = 14;

  // Wall clock time for queued search.
  google.protobuf.Duration wait = 15;

  // Aggregate wall clock time spent constructing and pruning the match tree.
  // This accounts for time such as lookups in the trigram index.
  google.protobuf.Duration match_tree_construction = 19;

  // Aggregate wall clock time spent searching the match tree. This accounts
  // for the bulk of search work done looking for matches.
  google.protobuf.Duration match_tree_search = 20;

  // Number of times regexp was called on files that we evaluated.
  int64 regexps_considered = 16;

  // FlushReason explains why results were flushed.
  FlushReason flush_reason = 17;

  // NgramLookups is the number of times we accessed an ngram in the index.
  int64 ngram_lookups = 18;
}

enum FlushReason {
  FLUSH_REASON_UNKNOWN_UNSPECIFIED = 0;
  FLUSH_REASON_TIMER_EXPIRED = 1;
  FLUSH_REASON_FINAL_FLUSH = 2;
  FLUSH_REASON_MAX_SIZE = 3;
}

// Progress contains information about the global progress of the running search query.
// This is used by the frontend to reorder results and emit them when stable.
// Sourcegraph specific: this is used when querying multiple zoekt-webserver instances.
message Progress {
  // Priority of the shard that was searched.
  double priority = 1;

  // max_pending_priority is the maximum priority of pending result that is being searched in parallel.
  // This is used to reorder results when the result set is known to be stable-- that is, when a result's
  // Priority is greater than the max(MaxPendingPriority) from the latest results of each backend, it can be returned to the user.
  //
  // max_pending_priority decreases monotonically in each SearchResult.
  double max_pending_priority = 2;
}

// FileMatch contains all the matches within a file.
message FileMatch {
  // Ranking; the higher, the better.
  double score = 1;

  // For debugging. Needs DebugScore set, but public so tests in
  // other packages can print some diagnostics.
  string debug = 2;

  // The repository-relative path to the file.
  // 🚨 Warning: file_name might not be a valid UTF-8 string.
  bytes file_name = 3;

  // Repository is the globally unique name of the repo of the
  // match
  string repository = 4;
  repeated string branches = 5;

  // One of line_matches or chunk_matches will be returned depending on whether
  // the SearchOptions.ChunkMatches is set.
  repeated LineMatch line_matches = 6;
  repeated ChunkMatch chunk_matches = 7;

  // repository_id is a Sourcegraph extension. This is the ID of Repository in
  // Sourcegraph.
  uint32 repository_id = 8;

  double repository_priority = 9;

  // Only set if requested
  bytes content = 10;

  // Checksum of the content.
  bytes checksum = 11;

  // Detected language of the result.
  string language = 12;

  // sub_repository_name is the globally unique name of the repo,
  // if it came from a subrepository
  string sub_repository_name = 13;

  // sub_repository_path holds the prefix where the subrepository
  // was mounted.
  string sub_repository_path = 14;

  // Commit SHA1 (hex) of the (sub)repo holding the file.
  string version = 15;
}

message LineMatch {
  bytes line = 1;
  int64 line_start = 2;
  int64 line_end = 3;
  int64 line_number = 4;

  // before and after are only set when SearchOptions.NumContextLines is > 0
  bytes before = 5;
  bytes after = 6;

  // If set, this was a match on the filename.
  bool file_name = 7;

  // The higher the better. Only ranks the quality of the match
  // within the file, does not take rank of file into account
  double score = 8;
  string debug_score = 9;

  repeated LineFragmentMatch line_fragments = 10;
}

message LineFragmentMatch {
  // Offset within the line, in bytes.
  int64 line_offset = 1;

  // Offset from file start, in bytes.
  uint32 offset = 2;

  // Number bytes that match.
  int64 match_length = 3;

  optional SymbolInfo symbol_info = 4;
}

message SymbolInfo {
  string sym = 1;
  string kind = 2;
  string parent = 3;
  string parent_kind = 4;
}

message ChunkMatch {
  // A contiguous range of complete lines that fully contains Ranges.
  bytes content = 1;
  // The location (inclusive) of the beginning of content
  // relative to the beginning of the file. It will always be at the
  // beginning of a line (Column will always be 1).
  Location content_start = 2;

  // True if this match is a match on the file name, in
  // which case Content will contain the file name.
  bool file_name = 3;

  // A set of matching ranges within this chunk. Each range is relative
  // to the beginning of the file (not the beginning of Content).
  repeated Range ranges = 4;

  // The symbol information associated with Ranges. If it is non-nil,
  // its length will equal that of Ranges. Any of its elements may be nil.
  repeated SymbolInfo symbol_info = 5;

  double score = 6;
  string debug_score = 7;
}

message Range {
  // The inclusive beginning of the range.
  Location start = 1;
  // The exclusive end of the range.
  Location end = 2;
}

message Location {
  // 0-based byte offset from the beginning of the file
  uint32 byte_offset = 1;
  // 1-based line number from the beginning of the file
  uint32 line_number = 2;
  // 1-based column number (in runes) from the beginning of line
  uint32 column = 3;
}<|MERGE_RESOLUTION|>--- conflicted
+++ resolved
@@ -110,8 +110,7 @@
   // EXPERIMENTAL. If true, use text search scoring instead of the default scoring formula.
   // Currently, this treats each match in a file as a term and computes an approximation to BM25.
   // When enabled, all other scoring signals are ignored, including document ranks.
-<<<<<<< HEAD
-  bool use_keyword_scoring = 15;
+  bool use_bm25_scoring = 15;
 
   // If true, SearchResult.RepoURLs and SearchResults.LineFragments are not computed and are
   // excluded from results.
@@ -123,9 +122,6 @@
   // Replace HEAD with in fileMatch.Branches with Repository.HEADRevParsedName,
   // if it is not empty
   bool sawp_head_in_branches_with_rev_parsed_name = 18;
-=======
-  bool use_bm25_scoring = 15;
->>>>>>> 5ac92b1a
 }
 
 message ListRequest {
