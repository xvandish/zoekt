--- conflicted
+++ resolved
@@ -215,7 +215,6 @@
 		return nil, err
 	}
 
-<<<<<<< HEAD
 	for _, md := range d.repoMetaData {
 		repoBranchIDs := make(map[string]uint, len(md.Branches))
 		repoBranchNames := make(map[uint]string, len(md.Branches))
@@ -227,12 +226,6 @@
 		d.branchIDs = append(d.branchIDs, repoBranchIDs)
 		d.branchNames = append(d.branchNames, repoBranchNames)
 		d.rawConfigMasks = append(d.rawConfigMasks, encodeRawConfig(md.RawConfig))
-=======
-	for j, br := range d.repoMetaData.Branches {
-		id := uint(1) << uint(j)
-		d.branchIDs[br.Name] = id
-		d.branchNames[id] = br.Name
->>>>>>> 51182314
 	}
 
 	blob, err := d.readSectionBlob(toc.runeDocSections)
@@ -257,25 +250,20 @@
 		}
 	}
 
-<<<<<<< HEAD
 	d.runeOffsets = makeRuneOffsetMap(runeOffsets)
 	d.fileNameRuneOffsets = makeRuneOffsetMap(fileNameRuneOffsets)
 
 	d.subRepoPaths = make([][]string, 0, len(d.repoMetaData))
 	for i := 0; i < len(d.repoMetaData); i++ {
-		keys := make([]string, 0, len(d.repoMetaData[i].SubRepoMap))
+		keys := make([]string, 0, len(d.repoMetaData[i].SubRepoMap)+1)
+		keys = append(keys, "")
 		for k := range d.repoMetaData[i].SubRepoMap {
-			keys = append(keys, k)
+			if k != "" {
+				keys = append(keys, k)
+			}
 		}
 		sort.Strings(keys)
 		d.subRepoPaths = append(d.subRepoPaths, keys)
-=======
-	keys := []string{""}
-	for k := range d.repoMetaData.SubRepoMap {
-		if k != "" { // we used to marshal "" in SubRepoMap. Prevent adding twice.
-			keys = append(keys, k)
-		}
->>>>>>> 51182314
 	}
 
 	d.languageMap = map[byte]string{}
@@ -302,7 +290,6 @@
 	return &d, nil
 }
 
-<<<<<<< HEAD
 func (r *reader) readMetadata(toc *indexTOC) (*Repository, *IndexMetadata, error) {
 	var md IndexMetadata
 	if err := r.readJSON(&md, &toc.metaData); err != nil {
@@ -352,31 +339,6 @@
 }
 
 func (d *indexData) readFileNameNgrams(toc *indexTOC) (map[ngram][]byte, error) {
-=======
-const ngramEncoding = 8
-
-func (d *indexData) readNgrams(toc *indexTOC) (map[ngram]simpleSection, error) {
-	textContent, err := d.readSectionBlob(toc.ngramText)
-	if err != nil {
-		return nil, err
-	}
-	postingsIndex := toc.postings.relativeIndex()
-
-	ngrams := make(map[ngram]simpleSection, len(textContent)/ngramEncoding)
-	for i := 0; i < len(textContent); i += ngramEncoding {
-		j := i / ngramEncoding
-		ng := ngram(binary.BigEndian.Uint64(textContent[i : i+ngramEncoding]))
-		ngrams[ng] = simpleSection{
-			toc.postings.data.off + postingsIndex[j],
-			postingsIndex[j+1] - postingsIndex[j],
-		}
-	}
-
-	return ngrams, nil
-}
-
-func (d *indexData) readFileNameNgrams(toc *indexTOC) (map[ngram][]uint32, error) {
->>>>>>> 51182314
 	nameNgramText, err := d.readSectionBlob(toc.nameNgramText)
 	if err != nil {
 		return nil, err
@@ -389,21 +351,13 @@
 
 	fileNamePostingsIndex := toc.namePostings.relativeIndex()
 
-<<<<<<< HEAD
 	fileNameNgrams := make(map[ngram][]byte, len(nameNgramText)/ngramEncoding)
-=======
-	fileNameNgrams := make(map[ngram][]uint32, len(nameNgramText)/ngramEncoding)
->>>>>>> 51182314
 	for i := 0; i < len(nameNgramText); i += ngramEncoding {
 		j := i / ngramEncoding
 		off := fileNamePostingsIndex[j]
 		end := fileNamePostingsIndex[j+1]
 		ng := ngram(binary.BigEndian.Uint64(nameNgramText[i : i+ngramEncoding]))
-<<<<<<< HEAD
 		fileNameNgrams[ng] = fileNamePostingsData[off:end]
-=======
-		fileNameNgrams[ng] = fromDeltas(fileNamePostingsData[off:end], nil)
->>>>>>> 51182314
 	}
 
 	return fileNameNgrams, nil
