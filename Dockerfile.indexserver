FROM alpine:3.19

RUN apk add --no-cache ca-certificates bind-tools tini git jansson

<<<<<<< HEAD
RUN apk update --no-cache && apk upgrade --no-cache && \
    apk add --no-cache ca-certificates bind-tools tini 'git>=2.38.5-r0' jansson curl tar python3 rsync tzdata && \
    apk add --upgrade --no-cache 'libcrypto1.1>=1.1.1n-r0' 'libssl1.1>=1.1.1n-r0' 'pcre2>=10.40-r0' 'e2fsprogs>=1.46.6-r0' && \
    ln -sf python3 /usr/bin/python
=======
>>>>>>> 5ac92b1a
# Run as non-root user sourcegraph. External volumes should be mounted under /data (which will be owned by sourcegraph).

# TODO: strip out the rest of the sourcegraph specific stuff
# RUN mkdir -p /home/sourcegraph
# RUN addgroup -S sourcegraph && adduser -S -G sourcegraph -h /home/sourcegraph sourcegraph && mkdir -p /data && chown -R sourcegraph:sourcegraph /data
# USER sourcegraph
# WORKDIR /home/sourcegraph

# ENV SRC_FRONTEND_INTERNAL http://sourcegraph-frontend-internal
# ENV DATA_DIR /data/index
# RUN mkdir -p ${DATA_DIR}


COPY --from=zoekt \
    /usr/local/bin/universal-* \
    /usr/local/bin/zoekt-indexserver \
    /usr/local/bin/scip-ctags \
    /usr/local/bin/zoekt-archive-index \
    /usr/local/bin/zoekt-git-clone \
    /usr/local/bin/zoekt-git-index \ 
    /usr/local/bin/zoekt-merge-index \
    /usr/local/bin/zoekt-mirror-github \
    /usr/local/bin/zoekt-github-get-repos-modified-since \
    /usr/local/bin/

ENTRYPOINT ["/sbin/tini", "--", "zoekt-indexserver"]<|MERGE_RESOLUTION|>--- conflicted
+++ resolved
@@ -2,13 +2,9 @@
 
 RUN apk add --no-cache ca-certificates bind-tools tini git jansson
 
-<<<<<<< HEAD
 RUN apk update --no-cache && apk upgrade --no-cache && \
-    apk add --no-cache ca-certificates bind-tools tini 'git>=2.38.5-r0' jansson curl tar python3 rsync tzdata && \
-    apk add --upgrade --no-cache 'libcrypto1.1>=1.1.1n-r0' 'libssl1.1>=1.1.1n-r0' 'pcre2>=10.40-r0' 'e2fsprogs>=1.46.6-r0' && \
+    apk add --no-cache ca-certificates bind-tools tini git jansson curl tar python3 rsync tzdata && \
     ln -sf python3 /usr/bin/python
-=======
->>>>>>> 5ac92b1a
 # Run as non-root user sourcegraph. External volumes should be mounted under /data (which will be owned by sourcegraph).
 
 # TODO: strip out the rest of the sourcegraph specific stuff
