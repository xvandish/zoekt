--- conflicted
+++ resolved
@@ -685,7 +685,6 @@
 	}
 
 	return &SearchOptions{
-<<<<<<< HEAD
 		EstimateDocCount:                    p.GetEstimateDocCount(),
 		Whole:                               p.GetWhole(),
 		ShardMaxMatchCount:                  int(p.GetShardMaxMatchCount()),
@@ -701,27 +700,9 @@
 		DocumentRanksWeight:                 p.GetDocumentRanksWeight(),
 		Trace:                               p.GetTrace(),
 		DebugScore:                          p.GetDebugScore(),
-		UseKeywordScoring:                   p.GetUseKeywordScoring(),
+		UseBM25Scoring:                      p.GetUseBm25Scoring(),
 		ExcludeRepoURLsAndLineFragments:     p.GetExcludeRepoUrlsAndLineFragments(),
 		SawpHEADInBranchesWithRevParsedName: p.GetSawpHeadInBranchesWithRevParsedName(),
-=======
-		EstimateDocCount:       p.GetEstimateDocCount(),
-		Whole:                  p.GetWhole(),
-		ShardMaxMatchCount:     int(p.GetShardMaxMatchCount()),
-		TotalMaxMatchCount:     int(p.GetTotalMaxMatchCount()),
-		ShardRepoMaxMatchCount: int(p.GetShardRepoMaxMatchCount()),
-		MaxWallTime:            p.GetMaxWallTime().AsDuration(),
-		FlushWallTime:          p.GetFlushWallTime().AsDuration(),
-		MaxDocDisplayCount:     int(p.GetMaxDocDisplayCount()),
-		MaxMatchDisplayCount:   int(p.GetMaxMatchDisplayCount()),
-		NumContextLines:        int(p.GetNumContextLines()),
-		ChunkMatches:           p.GetChunkMatches(),
-		UseDocumentRanks:       p.GetUseDocumentRanks(),
-		DocumentRanksWeight:    p.GetDocumentRanksWeight(),
-		Trace:                  p.GetTrace(),
-		DebugScore:             p.GetDebugScore(),
-		UseBM25Scoring:         p.GetUseBm25Scoring(),
->>>>>>> 5ac92b1a
 	}
 }
 
@@ -731,7 +712,6 @@
 	}
 
 	return &proto.SearchOptions{
-<<<<<<< HEAD
 		EstimateDocCount:                    s.EstimateDocCount,
 		Whole:                               s.Whole,
 		ShardMaxMatchCount:                  int64(s.ShardMaxMatchCount),
@@ -747,26 +727,8 @@
 		DocumentRanksWeight:                 s.DocumentRanksWeight,
 		Trace:                               s.Trace,
 		DebugScore:                          s.DebugScore,
-		UseKeywordScoring:                   s.UseKeywordScoring,
+		UseBm25Scoring:                      s.UseBM25Scoring,
 		ExcludeRepoUrlsAndLineFragments:     s.ExcludeRepoURLsAndLineFragments,
 		SawpHeadInBranchesWithRevParsedName: s.SawpHEADInBranchesWithRevParsedName,
-=======
-		EstimateDocCount:       s.EstimateDocCount,
-		Whole:                  s.Whole,
-		ShardMaxMatchCount:     int64(s.ShardMaxMatchCount),
-		TotalMaxMatchCount:     int64(s.TotalMaxMatchCount),
-		ShardRepoMaxMatchCount: int64(s.ShardRepoMaxMatchCount),
-		MaxWallTime:            durationpb.New(s.MaxWallTime),
-		FlushWallTime:          durationpb.New(s.FlushWallTime),
-		MaxDocDisplayCount:     int64(s.MaxDocDisplayCount),
-		MaxMatchDisplayCount:   int64(s.MaxMatchDisplayCount),
-		NumContextLines:        int64(s.NumContextLines),
-		ChunkMatches:           s.ChunkMatches,
-		UseDocumentRanks:       s.UseDocumentRanks,
-		DocumentRanksWeight:    s.DocumentRanksWeight,
-		Trace:                  s.Trace,
-		DebugScore:             s.DebugScore,
-		UseBm25Scoring:         s.UseBM25Scoring,
->>>>>>> 5ac92b1a
 	}
 }